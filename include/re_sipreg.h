--- conflicted
+++ resolved
@@ -15,12 +15,8 @@
 		    sip_resp_h *resph, void *arg,
 		    const char *params, const char *fmt, ...);
 
-<<<<<<< HEAD
-const struct sa *sipreg_laddr(const struct sipreg *reg);
-
-uint32_t sipreg_proxy_expires(const struct sipreg *reg);
-=======
 int sipreg_set_rwait(struct sipreg *reg, uint32_t rwait);
 
 const struct sa *sipreg_laddr(const struct sipreg *reg);
->>>>>>> b2634123
+
+uint32_t sipreg_proxy_expires(const struct sipreg *reg);