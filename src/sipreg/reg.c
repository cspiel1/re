--- conflicted
+++ resolved
@@ -190,12 +190,8 @@
 		reg->wait = reg->expires;
 		sip_msg_hdr_apply(msg, true, SIP_HDR_CONTACT, contact_handler,
 				  reg);
-<<<<<<< HEAD
 		reg->pexpires = reg->wait;
-		reg->wait *= 900;
-=======
 		reg->wait *= reg->rwait * (1000 / 100);
->>>>>>> b2634123
 		reg->failc = 0;
 
 		if (reg->regid > 0 && !reg->terminated && !reg->ka)
